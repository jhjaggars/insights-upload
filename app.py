import asyncio
import collections
import json
import logging
import os
import re
import base64
import sys
import requests
import uuid

from concurrent.futures import ThreadPoolExecutor
from importlib import import_module
from tempfile import NamedTemporaryFile
from time import time

import tornado.ioloop
import tornado.web
import tornado.httpclient
from tornado.ioloop import IOLoop
from kafkahelpers import ReconnectingClient
from requests import ConnectionError

from aiokafka import AIOKafkaConsumer, AIOKafkaProducer
from kafka.errors import KafkaError
from utils import mnm
from logstash_formatter import LogstashFormatterV1
from prometheus_async.aio import time as prom_time

# Logging
LOGLEVEL = os.getenv("LOGLEVEL", "INFO")
if any("KUBERNETES" in k for k in os.environ):
    handler = logging.StreamHandler(sys.stdout)
    handler.setFormatter(LogstashFormatterV1())
    logging.root.setLevel(LOGLEVEL)
    logging.root.addHandler(handler)
else:
    logging.basicConfig(
        level=LOGLEVEL,
        format="%(threadName)s %(levelname)s %(name)s - %(message)s"
    )

logger = logging.getLogger('upload-service')

DEVMODE = os.getenv('DEV', False)

if not DEVMODE:
    # Valid topics config
    VALID_TOPICS = []
    TOPIC_CONFIG = os.getenv('TOPIC_CONFIG', '/etc/upload-service/topics.json')
    with open(TOPIC_CONFIG, 'r') as f:
        data = f.read().replace("'", '"')
        topic_config = json.loads(data)

    for topic in topic_config:
        for name in topic['TOPIC_NAME'].split('.'):
            VALID_TOPICS.append(name)

# Set Storage driver to use
storage_driver = os.getenv("STORAGE_DRIVER", "s3")
storage = import_module("utils.storage.{}".format(storage_driver))

# Upload content type must match this regex. Third field matches end service
content_regex = r'^application/vnd\.redhat\.([a-z0-9-]+)\.([a-z0-9-]+)\+(tgz|zip)$'

# Items in this map are _special cases_ where the service cannot be extracted
# from the Content-Type
SERVICE_MAP = {
    'application/x-gzip; charset=binary': 'advisor'
}

# set max length to 10.5 MB (one MB larger than peak)
MAX_LENGTH = int(os.getenv('MAX_LENGTH', 11010048))
LISTEN_PORT = int(os.getenv('LISTEN_PORT', 8888))
RETRY_INTERVAL = int(os.getenv('RETRY_INTERVAL', 5))  # seconds

# Maximum workers for threaded execution
MAX_WORKERS = int(os.getenv('MAX_WORKERS', 50))

# Maximum time to wait for an archive to upload to storage
STORAGE_UPLOAD_TIMEOUT = int(os.getenv('STORAGE_UPLOAD_TIMEOUT', 60))

# dummy values for testing without a real identity
DUMMY_VALUES = {
    'principal': 'default_principal',
    'account': '000001',
    'payload_id': '1234567890abcdef',
    'url': 'http://defaulttesturl',
    'validation': 0,
    'size': 0
}

VALIDATION_QUEUE = os.getenv('VALIDATION_QUEUE', 'platform.upload.validation')

INVENTORY_URL = os.getenv('INVENTORY_URL', 'http://inventory:8080/api/hosts')

# Message Queue
MQ = os.getenv('KAFKAMQ', 'kafka:29092').split(',')
MQ_GROUP_ID = os.getenv('MQ_GROUP_ID', 'upload')

BUILD_ID = os.getenv('OPENSHIFT_BUILD_COMMIT', 'somemadeupvalue')

kafka_consumer = AIOKafkaConsumer(VALIDATION_QUEUE, loop=IOLoop.current().asyncio_loop,
                                  bootstrap_servers=MQ, group_id=MQ_GROUP_ID)
kafka_producer = AIOKafkaProducer(loop=IOLoop.current().asyncio_loop, bootstrap_servers=MQ,
                                  request_timeout_ms=10000, connections_max_idle_ms=None)
CONSUMER = ReconnectingClient(kafka_consumer, "consumer")
PRODUCER = ReconnectingClient(kafka_producer, "producer")

# local queue for pushing items into kafka, this queue fills up if kafka goes down
produce_queue = collections.deque([], 999)

# Executor used to run non-async/blocking tasks
thread_pool_executor = ThreadPoolExecutor(max_workers=MAX_WORKERS)


def get_commit_date(commit_id):
    BASE_URL = "https://api.github.com/repos/RedHatInsights/insights-upload/git/commits/"
    response = requests.get(BASE_URL + commit_id)
    date = response.json()['committer']['date']
    return date


if DEVMODE:
    BUILD_DATE = 'devmode'
else:
    BUILD_DATE = get_commit_date(BUILD_ID)


def split_content(content):
    """Split the content_type to find the service name

    Arguments:
        content {str} -- content-type of the payload

    Returns:
        str -- Service name to be notified of upload
    """
    service = content.split('.')[2]
    return service


def get_service(content_type):
    """
    Returns the service that content_type maps to.
    """
    if content_type in SERVICE_MAP:
        return SERVICE_MAP[content_type]
    else:
        m = re.search(content_regex, content_type)
        if m:
            return split_content(content_type)
    raise Exception("Could not resolve a service from the given content_type")


async def handle_validation(client):
    data = await client.getmany(timeout_ms=1000, max_records=30)
    for tp, msgs in data.items():
        if tp.topic == VALIDATION_QUEUE:
            await handle_file(msgs)


def make_preprocessor(queue=None):
    queue = produce_queue if queue is None else queue

    async def send_to_preprocessors(client):
        if not queue:
            await asyncio.sleep(0.1)
        else:
            item = queue.popleft()
            topic, msg, payload_id = item['topic'], item['msg'], item['msg'].get('payload_id')
            logger.info(
                "Popped data from produce queue (qsize now: %d) for topic [%s], payload_id [%s]: %s",
                len(queue), topic, payload_id, msg
            )
            try:
                await client.send_and_wait(topic, json.dumps(msg).encode("utf-8"))
                logger.info("send data for topic [%s] with payload_id [%s] succeeded", topic, payload_id, extra={"payload_id": payload_id})
            except KafkaError:
                queue.append(item)
                logger.error(
                    "send data for topic [%s] with payload_id [%s] failed, put back on queue (qsize now: %d)",
                    topic, payload_id, len(queue), extra={"payload_id": payload_id}
                )
                raise
    return send_to_preprocessors


@prom_time(mnm.uploads_handle_file_seconds)
async def handle_file(msgs):
    """Determine which bucket to put a payload in based on the message
       returned from the validating service.

    storage.copy operations are not async so we offload to the executor

    Arguments:
        msgs -- list of kafka messages consumed on validation topic
    """
    for msg in msgs:
        try:
            data = json.loads(msg.value)
        except ValueError:
            logger.error("handle_file(): unable to decode msg as json: {}".format(msg.value))
            continue

        if 'payload_id' not in data and 'hash' not in data:
            logger.error("payload_id or hash not in message. Payload not removed from quarantine.")
            continue

        # get the payload_id. Getting the hash is temporary until consumers update
        payload_id = data['payload_id'] if 'payload_id' in data else data.get('hash')
        result = data.get('validation')

        logger.info('processing message: payload [%s] - %s', payload_id, result, extra={"payload_id": payload_id})

        if storage.ls(storage.QUARANTINE, payload_id)['ResponseMetadata']['HTTPStatusCode'] == 200:
            if result.lower() == 'success':
                mnm.uploads_validated.inc()

                url = await IOLoop.current().run_in_executor(
                    None, storage.copy, storage.QUARANTINE, storage.PERM, payload_id
                )
                data = {
                    'topic': 'platform.upload.available',
                    'msg': {
                        'id': data.get('id'),
                        'url': url,
                        'service': data.get('service'),
                        'payload_id': payload_id,
                        'account': data.get('account'),
                        'principal': data.get('principal'),
                        'b64_identity': data.get('b64_identity'),
                        'rh_account': data.get('account'),  # deprecated key, temp for backward compatibility
                        'rh_principal': data.get('principal'),  # deprecated key, temp for backward compatibility
                    }
                }
                produce_queue.append(data)
                logger.info(
                    "data for topic [%s], payload_id [%s] put on produce queue (qsize now: %d)",
                    data['topic'], payload_id, len(produce_queue), extra={"payload_id": payload_id}
                )
                logger.debug("payload_id [%s] data: %s", payload_id, data)
            elif result.lower() == 'failure':
                mnm.uploads_invalidated.inc()
                logger.info('payload_id [%s] rejected', payload_id)
                url = await IOLoop.current().run_in_executor(
                    None, storage.copy, storage.QUARANTINE, storage.REJECT, payload_id
                )
            else:
                logger.info('Unrecognized result: %s', result.lower())
        else:
            logger.info('payload_id [%s] no longer in quarantine', payload_id, extra={"payload_id": payload_id})


def post_to_inventory(identity, payload_id, values):
    headers = {'x-rh-identity': identity, 'Content-Type': 'application/json'}
    post = values['metadata']
    post['account'] = values['account']
    try:
        response = requests.post(INVENTORY_URL, json=[post], headers=headers)
        if response.status_code != 207:
            error = response.json().get('detail')
            logger.error('Failed to post to inventory: %s', error)
        elif response.json()['data'][0]['status'] != 200 and response.json()['data'][0]['status'] != 201:
            error = response.json()['data'][0].get('detail')
            logger.error('Failed to post to inventory: ' + error, extra={"payload_id": payload_id})
        else:
<<<<<<< HEAD
            inv_id = response.json().get('id')
=======
            inv_id = response.json()['data'][0]['host']['id']
>>>>>>> 5d37092c
            logger.info('Payload [%s] posted to inventory. ID [%s]', payload_id, inv_id, extra={"payload_id": payload_id,
                                                                                                "id": inv_id})
        return response.status_code
    except ConnectionError:
        logger.error("Unable to contact inventory", extra={"payload_id": payload_id})


class NoAccessLog(tornado.web.RequestHandler):
    """
    A class to override tornado's logging mechanism.
    Reduce noise in the logs via GET requests we don't care about.
    """

    def _log(self):
        if LOGLEVEL == "DEBUG":
            super()._log()
        else:
            pass


class RootHandler(NoAccessLog):
    """Handles requests to root
    """

    def get(self):
        """Handle GET requests to the root url
        """
        self.write("boop")

    def options(self):
        """Return a header containing the available methods
        """
        self.add_header('Allow', 'GET, HEAD, OPTIONS')


class UploadHandler(tornado.web.RequestHandler):
    """Handles requests to the upload endpoint
    """
    def upload_validation(self):
        """Validate the upload using general criteria

        Returns:
            tuple -- status code and a user friendly message
        """
        content_length = int(self.request.headers["Content-Length"])
        if content_length >= MAX_LENGTH:
            mnm.uploads_too_large.inc()
            return self.error(413, f"Payload too large: {content_length}. Should not exceed {MAX_LENGTH} bytes")
        try:
            get_service(self.payload_data['content_type'])
        except Exception:
            mnm.uploads_unsupported_filetype.inc()
            logger.error("Unsupported Media Type: [%s] - Request-ID [%s]", self.payload_data['content_type'], self.payload_id, extra={"payload_id": self.payload_id})
            return self.error(415, 'Unsupported Media Type')
        if not DEVMODE and get_service(self.payload_data['content_type']) not in VALID_TOPICS:
            logger.error("Unsupported MIME type: [%s] - Request-ID [%s]", self.payload_data['content_type'], self.payload_id, extra={"payload_id": self.payload_id})
            return self.error(415, 'Unsupported MIME type')

    def get(self):
        """Handles GET requests to the upload endpoint
        """
        self.write("Accepted Content-Types: gzipped tarfile, zip file")

    async def upload(self, filename, tracking_id, payload_id):
        """Write the payload to the configured storage

        Storage write and os file operations are not async so we offload to executor.

        Arguments:
            filename {str} -- The filename to upload. Should be the tmpfile
                              created by `write_data`
            tracking_id {str} -- The tracking ID sent by the client
            payload_id {str} -- the unique ID for this upload generated by 3Scale at time of POST

        Returns:
            str -- URL of uploaded file if successful
            None if upload failed
        """

        upload_start = time()
        logger.info("tracking id [%s] payload_id [%s] attempting upload", tracking_id, payload_id, extra={"payload_id": payload_id})

        try:
            url = await IOLoop.current().run_in_executor(
                None, storage.write, filename, storage.QUARANTINE, payload_id
            )
            elapsed = time() - upload_start

            logger.info(
                "tracking id [%s] payload_id [%s] uploaded! elapsed [%fsec] url [%s]",
                tracking_id, payload_id, elapsed, url
            )

            return url
        except Exception:
            elapsed = time() - upload_start
            logger.exception(
                "Exception hit uploading: tracking id [%s] payload_id [%s] elapsed [%fsec]",
                tracking_id, payload_id, elapsed, extra={"payload_id": payload_id}
            )
        finally:
            await IOLoop.current().run_in_executor(None, os.remove, filename)

    async def process_upload(self):
        """Process the uploaded file we have received.

        Arguments:
            filename {str} -- The filename to upload. Should be the tmpfile
                              created by `write_data`
            size {int} -- content-length of the uploaded filename
            tracking_id {str} -- The tracking ID sent by the client
            payload_id {str} -- the unique ID for this upload generated by 3Scale at time of POST
            identity {str} -- identity pulled from request headers (if present)
            service {str} -- The service this upload is intended for

        Write to storage, send message to MQ
        """
        values = {}
        # use dummy values for now if no account given
        if self.identity:
            values['account'] = self.identity['account_number']
            values['rh_account'] = self.identity['account_number']
            values['principal'] = self.identity['internal'].get('org_id') if self.identity.get('internal') else None
        else:
            values['account'] = DUMMY_VALUES['account']
            values['principal'] = DUMMY_VALUES['principal']
        values['payload_id'] = self.payload_id
        values['hash'] = self.payload_id  # provided for backward compatibility
        values['size'] = self.size
        values['service'] = self.service
        values['b64_identity'] = self.b64_identity
        if self.metadata:
            values['metadata'] = json.loads(self.metadata)
            post_to_inventory(self.b64_identity, self.payload_id, values)

        url = await self.upload(self.filename, self.tracking_id, self.payload_id)

        if url:
            values['url'] = url

            topic = 'platform.upload.' + self.service
            produce_queue.append({'topic': topic, 'msg': values})
            logger.info(
                "Data for payload_id [%s] to topic [%s] put on produce queue (qsize now: %d)",
                self.payload_id, topic, len(produce_queue), extra={"payload_id": self.payload_id}
            )

    @mnm.uploads_write_tarfile.time()
    def write_data(self, body):
        """Writes the uploaded data to a tmp file in prepartion for writing to
           storage

        OS file operations are not async so this should run in executor.

        Arguments:
            body -- upload body content

        Returns:
            str -- tmp filename so it can be uploaded
        """
        with NamedTemporaryFile(delete=False) as tmp:
            tmp.write(body)
            tmp.flush()
            filename = tmp.name
        return filename

    def error(self, code, message):
        logger.error(message)
        self.set_status(code, message)
        self.set_header("Content-Type", "text/plain")
        self.write(message)
        return (code, message)

    @prom_time(mnm.uploads_post_time)
    async def post(self):
        """Handle POST requests to the upload endpoint

        Validate upload, get service name, create UUID, save to local storage,
        then offload for async processing
        """
        mnm.uploads_total.inc()
        self.identity = None

        if not self.request.files.get('upload') and not self.request.files.get('file'):
            return self.error(415, "Upload field not found")

        request_id = self.request.headers.get('x-rh-insights-request-id')
        self.payload_id = request_id if request_id else uuid.uuid4().hex

        # TODO: pull this out once no one is using the upload field anymore
        self.payload_data = self.request.files.get('upload')[0] if self.request.files.get('upload') else self.request.files.get('file')[0]

        if self.payload_id is None:
            return self.error(400, "No payload_id assigned.  Upload failed.")

        if self.upload_validation():
            mnm.uploads_invalid.inc()
        else:
            mnm.uploads_valid.inc()
            self.tracking_id = str(self.request.headers.get('Tracking-ID', "null"))
            self.metadata = self.request.body_arguments['metadata'][0].decode('utf-8') if self.request.body_arguments.get('metadata') else None
            self.service = get_service(self.payload_data['content_type'])
            if self.request.headers.get('x-rh-identity'):
                header = json.loads(base64.b64decode(self.request.headers['x-rh-identity']))
                self.identity = header['identity']
                self.b64_identity = self.request.headers['x-rh-identity']
            self.size = int(self.request.headers['Content-Length'])
            body = self.payload_data['body']

            self.filename = await IOLoop.current().run_in_executor(None, self.write_data, body)

            self.set_status(202, "Accepted")

            # Offload the handling of the upload and producing to kafka
            asyncio.ensure_future(
                self.process_upload()
            )

    def options(self):
        """Handle OPTIONS request to upload endpoint
        """
        self.add_header('Allow', 'GET, POST, HEAD, OPTIONS')


class VersionHandler(tornado.web.RequestHandler):
    """Handler for the `version` endpoint
    """

    def get(self):
        """Handle GET request to the `version` endpoint
        """
        response = {'commit': BUILD_ID,
                    'date': BUILD_DATE}
        self.write(response)


class MetricsHandler(NoAccessLog):
    """Handle requests to the metrics
    """

    def get(self):
        self.write(mnm.generate_latest())


endpoints = [
    (r"/r/insights/platform/upload", RootHandler),
    (r"/r/insights/platform/upload/api/v1/version", VersionHandler),
    (r"/r/insights/platform/upload/api/v1/upload", UploadHandler),
    (r"/metrics", MetricsHandler)
]

app = tornado.web.Application(endpoints, max_body_size=MAX_LENGTH)


def main():
    app.listen(LISTEN_PORT)
    logger.info(f"Web server listening on port {LISTEN_PORT}")
    loop = IOLoop.current()
    loop.set_default_executor(thread_pool_executor)
    loop.spawn_callback(CONSUMER.get_callback(handle_validation))
    loop.spawn_callback(PRODUCER.get_callback(make_preprocessor(produce_queue)))
    try:
        loop.start()
    except KeyboardInterrupt:
        loop.stop()


if __name__ == "__main__":
    main()<|MERGE_RESOLUTION|>--- conflicted
+++ resolved
@@ -265,11 +265,7 @@
             error = response.json()['data'][0].get('detail')
             logger.error('Failed to post to inventory: ' + error, extra={"payload_id": payload_id})
         else:
-<<<<<<< HEAD
-            inv_id = response.json().get('id')
-=======
             inv_id = response.json()['data'][0]['host']['id']
->>>>>>> 5d37092c
             logger.info('Payload [%s] posted to inventory. ID [%s]', payload_id, inv_id, extra={"payload_id": payload_id,
                                                                                                 "id": inv_id})
         return response.status_code
