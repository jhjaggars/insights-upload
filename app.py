import asyncio
import collections
import json
import logging
import os
import re
import base64
import sys
import requests
import uuid

from concurrent.futures import ThreadPoolExecutor
from importlib import import_module
from tempfile import NamedTemporaryFile
from time import time

import tornado.ioloop
import tornado.web
import tornado.httpclient
from tornado.ioloop import IOLoop
from kafkahelpers import ReconnectingClient
from requests import ConnectionError

from aiokafka import AIOKafkaConsumer, AIOKafkaProducer
from kafka.errors import KafkaError
from utils import mnm
from logstash_formatter import LogstashFormatterV1
from prometheus_async.aio import time as prom_time

from apispec import APISpec
from apispec_webframeworks.tornado import TornadoPlugin

# Logging
LOGLEVEL = os.getenv("LOGLEVEL", "INFO")
if any("KUBERNETES" in k for k in os.environ):
    handler = logging.StreamHandler(sys.stdout)
    handler.setFormatter(LogstashFormatterV1())
    logging.root.setLevel(LOGLEVEL)
    logging.root.addHandler(handler)
else:
    logging.basicConfig(
        level=LOGLEVEL,
        format="%(threadName)s %(levelname)s %(name)s - %(message)s"
    )

logger = logging.getLogger('upload-service')

DEVMODE = os.getenv('DEV', False)

if not DEVMODE:
    # Valid topics config
    VALID_TOPICS = []
    TOPIC_CONFIG = os.getenv('TOPIC_CONFIG', '/etc/upload-service/topics.json')
    with open(TOPIC_CONFIG, 'r') as f:
        data = f.read().replace("'", '"')
        topic_config = json.loads(data)

    for topic in topic_config:
        for name in topic['TOPIC_NAME'].split('.'):
            VALID_TOPICS.append(name)

# Set Storage driver to use
storage_driver = os.getenv("STORAGE_DRIVER", "s3")
storage = import_module("utils.storage.{}".format(storage_driver))

# Upload content type must match this regex. Third field matches end service
content_regex = r'^application/vnd\.redhat\.([a-z0-9-]+)\.([a-z0-9-]+)\+(tgz|zip)$'

# Items in this map are _special cases_ where the service cannot be extracted
# from the Content-Type
SERVICE_MAP = {
    'application/x-gzip; charset=binary': 'advisor'
}

# set max length to 10.5 MB (one MB larger than peak)
MAX_LENGTH = int(os.getenv('MAX_LENGTH', 11010048))
LISTEN_PORT = int(os.getenv('LISTEN_PORT', 8888))
RETRY_INTERVAL = int(os.getenv('RETRY_INTERVAL', 5))  # seconds

# Maximum workers for threaded execution
MAX_WORKERS = int(os.getenv('MAX_WORKERS', 50))

# Maximum time to wait for an archive to upload to storage
STORAGE_UPLOAD_TIMEOUT = int(os.getenv('STORAGE_UPLOAD_TIMEOUT', 60))

# dummy values for testing without a real identity
DUMMY_VALUES = {
    'principal': 'default_principal',
    'account': '000001',
    'payload_id': '1234567890abcdef',
    'url': 'http://defaulttesturl',
    'validation': 0,
    'size': 0
}

VALIDATION_QUEUE = os.getenv('VALIDATION_QUEUE', 'platform.upload.validation')

INVENTORY_URL = os.getenv('INVENTORY_URL', 'http://inventory:8080/api/hosts')

# Message Queue
MQ = os.getenv('KAFKAMQ', 'kafka:29092').split(',')
MQ_GROUP_ID = os.getenv('MQ_GROUP_ID', 'upload')

BUILD_ID = os.getenv('OPENSHIFT_BUILD_COMMIT', 'somemadeupvalue')

kafka_consumer = AIOKafkaConsumer(VALIDATION_QUEUE, loop=IOLoop.current().asyncio_loop,
                                  bootstrap_servers=MQ, group_id=MQ_GROUP_ID)
kafka_producer = AIOKafkaProducer(loop=IOLoop.current().asyncio_loop, bootstrap_servers=MQ,
                                  request_timeout_ms=10000, connections_max_idle_ms=None)
CONSUMER = ReconnectingClient(kafka_consumer, "consumer")
PRODUCER = ReconnectingClient(kafka_producer, "producer")

# local queue for pushing items into kafka, this queue fills up if kafka goes down
produce_queue = collections.deque([], 999)

# Executor used to run non-async/blocking tasks
thread_pool_executor = ThreadPoolExecutor(max_workers=MAX_WORKERS)

# Set up ApiSpec object
spec = APISpec(
    title='Insights Upload Service',
    version='0.0.1',
    openapi_version='3.0.0',
    info=dict(
        description='A service designed to ingest payloads from customers and distribute them via message queue to other platform services.',
        contact=dict(
            email='sadams@redhat.com'
        )
    ),
    plugins=[
        TornadoPlugin()
    ]
)


def get_commit_date(commit_id):
    BASE_URL = "https://api.github.com/repos/RedHatInsights/insights-upload/git/commits/"
    response = requests.get(BASE_URL + commit_id)
    date = response.json()['committer']['date']
    return date


if DEVMODE:
    BUILD_DATE = 'devmode'
else:
    BUILD_DATE = get_commit_date(BUILD_ID)


def split_content(content):
    """Split the content_type to find the service name

    Arguments:
        content {str} -- content-type of the payload

    Returns:
        str -- Service name to be notified of upload
    """
    service = content.split('.')[2]
    return service


def prepare_facts_for_inventory(facts):
    """
    Empty values need to be stripped from metadata prior to posting to inventory.
    Display_name must be greater than 1 and less than 200 characters.
    """
    defined_facts = {}
    for fact in facts:
        if facts[fact]:
            defined_facts.update({fact: facts[fact]})
    if 'display_name' in defined_facts and len(defined_facts['display_name']) not in range(2, 200):
        defined_facts.pop('display_name')
    return defined_facts


def get_service(content_type):
    """
    Returns the service that content_type maps to.
    """
    if content_type in SERVICE_MAP:
        return SERVICE_MAP[content_type]
    else:
        m = re.search(content_regex, content_type)
        if m:
            return split_content(content_type)
    raise Exception("Could not resolve a service from the given content_type")


async def handle_validation(client):
    data = await client.getmany(timeout_ms=1000, max_records=30)
    for tp, msgs in data.items():
        if tp.topic == VALIDATION_QUEUE:
            await handle_file(msgs)


def make_preprocessor(queue=None):
    queue = produce_queue if queue is None else queue

    async def send_to_preprocessors(client):
        if not queue:
            await asyncio.sleep(0.1)
        else:
            item = queue.popleft()
            topic, msg, payload_id = item['topic'], item['msg'], item['msg'].get('payload_id')
            logger.info(
                "Popped data from produce queue (qsize now: %d) for topic [%s], payload_id [%s]: %s",
                len(queue), topic, payload_id, msg
            )
            try:
                await client.send_and_wait(topic, json.dumps(msg).encode("utf-8"))
                logger.info("send data for topic [%s] with payload_id [%s] succeeded", topic, payload_id, extra={"payload_id": payload_id})
            except KafkaError:
                queue.append(item)
                logger.error(
                    "send data for topic [%s] with payload_id [%s] failed, put back on queue (qsize now: %d)",
                    topic, payload_id, len(queue), extra={"payload_id": payload_id}
                )
                raise
    return send_to_preprocessors


@prom_time(mnm.uploads_handle_file_seconds)
async def handle_file(msgs):
    """Determine which bucket to put a payload in based on the message
       returned from the validating service.

    storage.copy operations are not async so we offload to the executor

    Arguments:
        msgs -- list of kafka messages consumed on validation topic
    """
    for msg in msgs:
        try:
            data = json.loads(msg.value)
        except ValueError:
            logger.error("handle_file(): unable to decode msg as json: {}".format(msg.value))
            continue

        if 'payload_id' not in data and 'hash' not in data:
            logger.error("payload_id or hash not in message. Payload not removed from quarantine.")
            continue

        # get the payload_id. Getting the hash is temporary until consumers update
        payload_id = data['payload_id'] if 'payload_id' in data else data.get('hash')
        result = data.get('validation')

        logger.info('processing message: payload [%s] - %s', payload_id, result, extra={"payload_id": payload_id})

        if storage.ls(storage.QUARANTINE, payload_id)['ResponseMetadata']['HTTPStatusCode'] == 200:
            if result.lower() == 'success':
                mnm.uploads_validated.inc()

                url = await IOLoop.current().run_in_executor(
                    None, storage.copy, storage.QUARANTINE, storage.PERM, payload_id
                )
                data = {
                    'topic': 'platform.upload.available',
                    'msg': {
                        'id': data.get('id'),
                        'url': url,
                        'service': data.get('service'),
                        'payload_id': payload_id,
                        'account': data.get('account'),
                        'principal': data.get('principal'),
                        'b64_identity': data.get('b64_identity'),
                        'rh_account': data.get('account'),  # deprecated key, temp for backward compatibility
                        'rh_principal': data.get('principal'),  # deprecated key, temp for backward compatibility
                    }
                }
                produce_queue.append(data)
                logger.info(
                    "data for topic [%s], payload_id [%s] put on produce queue (qsize now: %d)",
                    data['topic'], payload_id, len(produce_queue), extra={"payload_id": payload_id}
                )
                logger.debug("payload_id [%s] data: %s", payload_id, data)
            elif result.lower() == 'failure':
                mnm.uploads_invalidated.inc()
                logger.info('payload_id [%s] rejected', payload_id)
                url = await IOLoop.current().run_in_executor(
                    None, storage.copy, storage.QUARANTINE, storage.REJECT, payload_id
                )
            else:
                logger.info('Unrecognized result: %s', result.lower())
        else:
            logger.info('payload_id [%s] no longer in quarantine', payload_id, extra={"payload_id": payload_id})


def post_to_inventory(identity, payload_id, values):
<<<<<<< HEAD
    headers = {'x-rh-identity': identity, 'Content-Type': 'application/json'}
    post = prepare_facts_for_inventory(values['metadata'])
=======
    headers = {'x-rh-identity': identity,
               'Content-Type': 'application/json',
               'x-rh-insights-request-id': payload_id,
               }
    post = strip_empty_facts(values['metadata'])
>>>>>>> 13b778c1
    post['account'] = values['account']
    try:
        response = requests.post(INVENTORY_URL, json=[post], headers=headers)
        if response.status_code != 207:
            error = response.json().get('detail')
            logger.error('Failed to post to inventory: %s', error)
            logger.debug('Host data that failed to post: %s' % post)
            return None
        elif response.json()['data'][0]['status'] != 200 and response.json()['data'][0]['status'] != 201:
            error = response.json()['data'][0].get('detail')
            logger.error('Failed to post to inventory: ' + error, extra={"payload_id": payload_id})
            logger.debug('Host data that failed to post: %s' % post)
            return None
        else:
            inv_id = response.json()['data'][0]['host']['id']
            logger.info('Payload [%s] posted to inventory. ID [%s]', payload_id, inv_id, extra={"payload_id": payload_id,
                                                                                                "id": inv_id})
            return inv_id
    except ConnectionError:
        logger.error("Unable to contact inventory", extra={"payload_id": payload_id})


class NoAccessLog(tornado.web.RequestHandler):
    """
    A class to override tornado's logging mechanism.
    Reduce noise in the logs via GET requests we don't care about.
    """

    def _log(self):
        if LOGLEVEL == "DEBUG":
            super()._log()
        else:
            pass


class RootHandler(NoAccessLog):
    """Handles requests to document root
    """

    def get(self):
        """Handle GET requests to the root url
        ---
        description: Used for OpenShift Liveliness probes
        responses:
            200:
                description: OK
                content:
                    text/plain:
                        schema:
                            type: string
                            example: boop
        """
        self.write("boop")

    def options(self):
        """Return a header containing the available methods
        ---
        description: Add a header containing allowed methods
        responses:
            200:
                description: OK
                headers:
                    Allow:
                        description: Allowed methods
                        schema:
                            type: string
        """
        self.add_header('Allow', 'GET, HEAD, OPTIONS')


class UploadHandler(tornado.web.RequestHandler):
    """Handles requests to the upload endpoint
    """
    def upload_validation(self):
        """Validate the upload using general criteria

        Returns:
            tuple -- status code and a user friendly message
        """
        content_length = int(self.request.headers["Content-Length"])
        if content_length >= MAX_LENGTH:
            mnm.uploads_too_large.inc()
            return self.error(413, f"Payload too large: {content_length}. Should not exceed {MAX_LENGTH} bytes")
        try:
            get_service(self.payload_data['content_type'])
        except Exception:
            mnm.uploads_unsupported_filetype.inc()
            logger.error("Unsupported Media Type: [%s] - Request-ID [%s]", self.payload_data['content_type'], self.payload_id, extra={"payload_id": self.payload_id})
            return self.error(415, 'Unsupported Media Type')
        if not DEVMODE and get_service(self.payload_data['content_type']) not in VALID_TOPICS:
            logger.error("Unsupported MIME type: [%s] - Request-ID [%s]", self.payload_data['content_type'], self.payload_id, extra={"payload_id": self.payload_id})
            return self.error(415, 'Unsupported MIME type')

    def get(self):
        """Handles GET requests to the upload endpoint
        ---
        description: Get accepted content types
        responses:
            200:
                description: OK
                content:
                    text/plain:
                        schema:
                            type: string
                            example: 'Accepted Content-Types: gzipped tarfile, zip file'
        """
        self.write("Accepted Content-Types: gzipped tarfile, zip file")

    async def upload(self, filename, tracking_id, payload_id):
        """Write the payload to the configured storage

        Storage write and os file operations are not async so we offload to executor.

        Arguments:
            filename {str} -- The filename to upload. Should be the tmpfile
                              created by `write_data`
            tracking_id {str} -- The tracking ID sent by the client
            payload_id {str} -- the unique ID for this upload generated by 3Scale at time of POST

        Returns:
            str -- URL of uploaded file if successful
            None if upload failed
        """

        upload_start = time()
        logger.info("tracking id [%s] payload_id [%s] attempting upload", tracking_id, payload_id, extra={"payload_id": payload_id})

        try:
            url = await IOLoop.current().run_in_executor(
                None, storage.write, filename, storage.QUARANTINE, payload_id
            )
            elapsed = time() - upload_start

            logger.info(
                "tracking id [%s] payload_id [%s] uploaded! elapsed [%fsec] url [%s]",
                tracking_id, payload_id, elapsed, url
            )

            return url
        except Exception:
            elapsed = time() - upload_start
            logger.exception(
                "Exception hit uploading: tracking id [%s] payload_id [%s] elapsed [%fsec]",
                tracking_id, payload_id, elapsed, extra={"payload_id": payload_id}
            )
        finally:
            await IOLoop.current().run_in_executor(None, os.remove, filename)

    async def process_upload(self):
        """Process the uploaded file we have received.

        Arguments:
            filename {str} -- The filename to upload. Should be the tmpfile
                              created by `write_data`
            size {int} -- content-length of the uploaded filename
            tracking_id {str} -- The tracking ID sent by the client
            payload_id {str} -- the unique ID for this upload generated by 3Scale at time of POST
            identity {str} -- identity pulled from request headers (if present)
            service {str} -- The service this upload is intended for

        Write to storage, send message to MQ
        """
        values = {}
        # use dummy values for now if no account given
        if self.identity:
            values['account'] = self.identity['account_number']
            values['rh_account'] = self.identity['account_number']
            values['principal'] = self.identity['internal'].get('org_id') if self.identity.get('internal') else None
        else:
            values['account'] = DUMMY_VALUES['account']
            values['principal'] = DUMMY_VALUES['principal']
        values['payload_id'] = self.payload_id
        values['hash'] = self.payload_id  # provided for backward compatibility
        values['size'] = self.size
        values['service'] = self.service
        values['b64_identity'] = self.b64_identity
        if self.metadata:
            values['metadata'] = json.loads(self.metadata)
            values['id'] = post_to_inventory(self.b64_identity, self.payload_id, values)
            del values['metadata']

        url = await self.upload(self.filename, self.tracking_id, self.payload_id)

        if url:
            values['url'] = url
            topic = 'platform.upload.' + self.service
            produce_queue.append({'topic': topic, 'msg': values})
            logger.info(
                "Data for payload_id [%s] to topic [%s] put on produce queue (qsize now: %d)",
                self.payload_id, topic, len(produce_queue), extra={"payload_id": self.payload_id}
            )

    @mnm.uploads_write_tarfile.time()
    def write_data(self, body):
        """Writes the uploaded data to a tmp file in prepartion for writing to
           storage

        OS file operations are not async so this should run in executor.

        Arguments:
            body -- upload body content

        Returns:
            str -- tmp filename so it can be uploaded
        """
        with NamedTemporaryFile(delete=False) as tmp:
            tmp.write(body)
            tmp.flush()
            filename = tmp.name
        return filename

    def error(self, code, message):
        logger.error(message)
        self.set_status(code, message)
        self.set_header("Content-Type", "text/plain")
        self.write(message)
        return (code, message)

    @prom_time(mnm.uploads_post_time)
    async def post(self):
        """Handle POST requests to the upload endpoint

        Validate upload, get service name, create UUID, save to local storage,
        then offload for async processing
        ---
        description: Process Insights archive
        responses:
            202:
                description: Upload payload accepted
            413:
                description: Payload too large
            415:
                description: Upload field not found
        """
        mnm.uploads_total.inc()
        self.identity = None

        if not self.request.files.get('upload') and not self.request.files.get('file'):
            return self.error(415, "Upload field not found")

        request_id = self.request.headers.get('x-rh-insights-request-id')
        self.payload_id = request_id if request_id else uuid.uuid4().hex

        # TODO: pull this out once no one is using the upload field anymore
        self.payload_data = self.request.files.get('upload')[0] if self.request.files.get('upload') else self.request.files.get('file')[0]

        if self.payload_id is None:
            return self.error(400, "No payload_id assigned.  Upload failed.")

        if self.upload_validation():
            mnm.uploads_invalid.inc()
        else:
            mnm.uploads_valid.inc()
            self.tracking_id = str(self.request.headers.get('Tracking-ID', "null"))
            self.metadata = self.request.body_arguments['metadata'][0].decode('utf-8') if self.request.body_arguments.get('metadata') else None
            self.service = get_service(self.payload_data['content_type'])
            if self.request.headers.get('x-rh-identity'):
                header = json.loads(base64.b64decode(self.request.headers['x-rh-identity']))
                self.identity = header['identity']
                self.b64_identity = self.request.headers['x-rh-identity']
            self.size = int(self.request.headers['Content-Length'])
            body = self.payload_data['body']

            self.filename = await IOLoop.current().run_in_executor(None, self.write_data, body)

            self.set_status(202, "Accepted")

            # Offload the handling of the upload and producing to kafka
            asyncio.ensure_future(
                self.process_upload()
            )

    def options(self):
        """Handle OPTIONS request to upload endpoint
        ---
        description: Add a header containing allowed methods
        responses:
            200:
                description: OK
                headers:
                    Allow:
                        description: Allowed methods
                        schema:
                            type: string
        """
        self.add_header('Allow', 'GET, POST, HEAD, OPTIONS')


class VersionHandler(tornado.web.RequestHandler):
    """Handler for the `version` endpoint
    """

    def get(self):
        """Handle GET request to the `version` endpoint
        ---
        description: Get version identifying information
        responses:
            200:
                description: OK
                content:
                    application/json:
                        schema:
                            type: object
                            properties:
                                commit:
                                    type: string
                                    example: ab3a3a90b48bb1101a287b754d33ac3b2316fdf2
                                date:
                                    type: string
                                    example: '2019-03-19T14:17:27Z'
        """
        response = {'commit': BUILD_ID,
                    'date': BUILD_DATE}
        self.write(response)


class MetricsHandler(NoAccessLog):
    """Handle requests to the metrics
    """

    def get(self):
        """Get metrics for upload service
        ---
        description: Get metrics for upload service
        responses:
            200:
                description: OK
                content:
                    text/plain:
                        schema:
                            type: string
        """
        self.write(mnm.generate_latest())


class SpecHandler(tornado.web.RequestHandler):
    """Handle requests for service's API Spec
    """

    def get(self):
        """Get the openapi/swagger spec for the upload service
        ---
        description: Get openapi spec for upload service
        responses:
            200:
                description: OK
        """
        response = spec.to_dict()
        self.write(response)


endpoints = [
    (r"/r/insights/platform/upload", RootHandler),
    (r"/r/insights/platform/upload/api/v1/version", VersionHandler),
    (r"/r/insights/platform/upload/api/v1/upload", UploadHandler),
    (r"/r/insights/platform/upload/api/v1/openapi.json", SpecHandler),
    (r"/metrics", MetricsHandler)
]

for urlSpec in endpoints:
    spec.path(urlspec=urlSpec)

app = tornado.web.Application(endpoints, max_body_size=MAX_LENGTH)


def main():
    app.listen(LISTEN_PORT)
    logger.info(f"Web server listening on port {LISTEN_PORT}")
    loop = IOLoop.current()
    loop.set_default_executor(thread_pool_executor)
    loop.spawn_callback(CONSUMER.get_callback(handle_validation))
    loop.spawn_callback(PRODUCER.get_callback(make_preprocessor(produce_queue)))
    try:
        loop.start()
    except KeyboardInterrupt:
        loop.stop()


if __name__ == "__main__":
    main()<|MERGE_RESOLUTION|>--- conflicted
+++ resolved
@@ -286,16 +286,11 @@
 
 
 def post_to_inventory(identity, payload_id, values):
-<<<<<<< HEAD
-    headers = {'x-rh-identity': identity, 'Content-Type': 'application/json'}
-    post = prepare_facts_for_inventory(values['metadata'])
-=======
     headers = {'x-rh-identity': identity,
                'Content-Type': 'application/json',
                'x-rh-insights-request-id': payload_id,
                }
-    post = strip_empty_facts(values['metadata'])
->>>>>>> 13b778c1
+    post = prepare_facts_for_inventory(values['metadata'])
     post['account'] = values['account']
     try:
         response = requests.post(INVENTORY_URL, json=[post], headers=headers)
