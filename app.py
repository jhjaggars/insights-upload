--- conflicted
+++ resolved
@@ -645,16 +645,10 @@
 
 
 endpoints = [
-<<<<<<< HEAD
     (API_PREFIX, RootHandler),
     (API_PREFIX + "/v1/version", VersionHandler),
     (API_PREFIX + "/v1/upload", UploadHandler),
-=======
-    (r"/r/insights/platform/upload", RootHandler),
-    (r"/r/insights/platform/upload/api/v1/version", VersionHandler),
-    (r"/r/insights/platform/upload/api/v1/upload", UploadHandler),
-    (r"/r/insights/platform/upload/api/v1/openapi.json", SpecHandler),
->>>>>>> 13b778c1
+    (API_PREFIX + "v1/openapi.json", SpecHandler),
     (r"/metrics", MetricsHandler)
 ]
 
